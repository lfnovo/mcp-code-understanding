[build-system]
requires = ["setuptools>=45", "wheel", "build"]
build-backend = "setuptools.build_meta"

[project]
name = "code-understanding-mcp-server"
<<<<<<< HEAD
version = "0.1.6"
=======
version = "0.1.8"
>>>>>>> c7399d04
description = "MCP server for code understanding and context generation"
readme = "README.md"
authors = [
    {name = "Tim Kitchens", email = "codingthefuturewithai@gmail.com"}
]
license = {text = "MIT"}
classifiers = [
    "Development Status :: 3 - Alpha",
    "Intended Audience :: Developers",
    "License :: OSI Approved :: MIT License",
    "Programming Language :: Python :: 3",
    "Programming Language :: Python :: 3.11",
    "Programming Language :: Python :: 3.12",
    "Topic :: Software Development :: Libraries :: Python Modules",
]
requires-python = ">=3.11,<3.13"
dependencies = [
    "mcp==1.6.0",
    "mcp[cli]==1.6.0",
    "gitpython==3.1.44",
    "langchain==0.3.25",
    "aiohttp==3.11.18",
    "pyyaml==6.0.2",
    "typing-extensions==4.13.2",
    "pytest==8.4.0",
    "pytest-asyncio==1.0.0",
    "pytest-cov==6.2.1",
    "pathspec==0.12.1",
    "aider-chat==0.84.0",  # Brings in all needed tree-sitter and parsing dependencies
    "configargparse==1.7.1",  # Updated to non-yanked version
    "identify==2.6.12",  # For reliable text file detection
    "lizard==1.17.31",
    "debugpy==1.8.14",  # For VS Code debugging support
    "platformdirs==4.3.8",
    "filelock==3.18.0"
]

[project.optional-dependencies]
dev = [
    "pytest==8.4.0",
    "pytest-asyncio==1.0.0",
    "pytest-cov==6.2.1",
    "black==25.1.0",
    "isort==6.0.1",
    "mypy==1.16.1",
    "pre-commit==4.2.0"
]

[project.scripts]
# Align script name with the package name for simplicity with uvx
code-understanding-mcp-server = "code_understanding.mcp.server.app:main"

[tool.setuptools.packages.find]
where = ["src"]
include = ["code_understanding*"]
namespaces = true

[tool.setuptools.package-data]
code_understanding = [
    "config/*.yaml",
    "resources/*",
    "resources/*.txt"
]

[tool.pytest.ini_options]
testpaths = ["tests"]
python_files = ["test_*.py"]
python_functions = ["test_*"]
addopts = ["--import-mode=importlib"]

[tool.coverage.run]
branch = true
source = ["code_understanding"]

[tool.coverage.report]
exclude_lines = [
    "pragma: no cover",
    "def __repr__",
    "if self.debug:",
    "raise NotImplementedError",
    "if __name__ == .__main__.:",
    "pass",
    "raise ImportError",
]
ignore_errors = true
omit = [
    "tests/*",
    "setup.py",
]

[tool.black]
line-length = 88
target-version = ["py311", "py312"]
include = '\.pyi?$'

[tool.isort]
profile = "black"
multi_line_output = 3
line_length = 88
include_trailing_comma = true
force_grid_wrap = 0
use_parentheses = true
ensure_newline_before_comments = true

[tool.mypy]
python_version = "3.11"
warn_return_any = true
warn_unused_configs = true
disallow_untyped_defs = true
disallow_incomplete_defs = true
check_untyped_defs = true
disallow_untyped_decorators = false
no_implicit_optional = true
warn_redundant_casts = true
warn_unused_ignores = true
warn_no_return = true
warn_unreachable = true
strict_optional = true<|MERGE_RESOLUTION|>--- conflicted
+++ resolved
@@ -4,11 +4,7 @@
 
 [project]
 name = "code-understanding-mcp-server"
-<<<<<<< HEAD
-version = "0.1.6"
-=======
 version = "0.1.8"
->>>>>>> c7399d04
 description = "MCP server for code understanding and context generation"
 readme = "README.md"
 authors = [
